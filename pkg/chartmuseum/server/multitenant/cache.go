--- conflicted
+++ resolved
@@ -118,16 +118,10 @@
 		"repo", entry.RepoName,
 	)
 	index := &cm_repo.Index{
-<<<<<<< HEAD
 		IndexFile: entry.RepoIndex.IndexFile,
 		Raw:       entry.RepoIndex.Raw,
 		ChartURL:  entry.RepoIndex.ChartURL,
-=======
-		IndexFile: server.IndexCache[repo].RepositoryIndex.IndexFile,
-		Raw:       server.IndexCache[repo].RepositoryIndex.Raw,
-		ChartURL:  server.IndexCache[repo].RepositoryIndex.ChartURL,
-		Repo:      repo,
->>>>>>> aa021f2d
+		Repo:      entry.RepoName,
 	}
 
 	for _, object := range diff.Removed {
