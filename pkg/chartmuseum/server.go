--- conflicted
+++ resolved
@@ -71,14 +71,8 @@
 			Logger:         logger,
 			Router:         router,
 			StorageBackend: options.StorageBackend,
-<<<<<<< HEAD
-			Cache:          options.Cache,
-			EnableAPI:      options.EnableAPI,
-			Depth:          options.Depth,
-=======
 			IndexLimit:     options.IndexLimit,
 			GenIndex:       options.GenIndex,
->>>>>>> 6699592b
 		})
 	} else {
 		server, err = st.NewSingleTenantServer(st.SingleTenantServerOptions{
