--- conflicted
+++ resolved
@@ -103,22 +103,11 @@
 		fetchedObjectsLock:     &sync.Mutex{},
 	}
 
-<<<<<<< HEAD
-	if server.MultiTenancyEnabled {
-		logger.Debugw("Multi-Tenancy Enabled")
-		server.setMultiTenancyRoutes()
-	} else {
-		server.setRoutes(options.Username, options.Password, options.EnableAPI)
-		log := server.contextLoggingFn(&gin.Context{})
-		_, err = server.syncRepositoryIndex(log) // prime the cache
-	}
-=======
 	server.setRoutes(options.Username, options.Password, options.EnableAPI, options.ContextPath)
 
 	// prime the cache
 	log := server.contextLoggingFn(&gin.Context{})
 	_, err = server.syncRepositoryIndex(log)
->>>>>>> 6ba21184
 	return server, err
 }
 
